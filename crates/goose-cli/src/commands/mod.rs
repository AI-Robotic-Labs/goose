--- conflicted
+++ resolved
@@ -1,8 +1,4 @@
 pub mod configure;
-<<<<<<< HEAD
 pub mod session;
 pub mod version;
-=======
-pub mod version;
-pub mod expected_config;
->>>>>>> 06a9be4a
+pub mod expected_config;