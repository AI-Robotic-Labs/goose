use mcp_client::{
    client::{ClientCapabilities, ClientInfo, McpClient, McpClientTrait},
    transport::{SseTransport, StdioTransport, Transport},
    McpService,
};
use rand::Rng;
use rand::SeedableRng;
use std::time::Duration;
use std::{collections::HashMap, sync::Arc};
use tracing_subscriber::EnvFilter;

#[tokio::main]
async fn main() -> Result<(), Box<dyn std::error::Error>> {
    // Initialize logging
    tracing_subscriber::fmt()
        .with_env_filter(
            EnvFilter::from_default_env().add_directive("mcp_client=debug".parse().unwrap()),
        )
        .init();

    let transport1 = StdioTransport::new("uvx", vec!["mcp-server-git".to_string()]);
    let handle1 = transport1.start().await?;
    let service1 = McpService::with_timeout(handle1, Duration::from_secs(30));
    let client1 = McpClient::new(service1);

    let transport2 = StdioTransport::new("uvx", vec!["mcp-server-git".to_string()]);
    let handle2 = transport2.start().await?;
    let service2 = McpService::with_timeout(handle2, Duration::from_secs(30));
    let client2 = McpClient::new(service2);

    let transport3 = SseTransport::new("http://localhost:8000/sse");
    let handle3 = transport3.start().await?;
    let service3 = McpService::with_timeout(handle3, Duration::from_secs(10));
    let client3 = McpClient::new(service3);

    // Initialize both clients
    let mut clients: Vec<Box<dyn McpClientTrait>> =
        vec![Box::new(client1), Box::new(client2), Box::new(client3)];

    // Initialize all clients
    for (i, client) in clients.iter_mut().enumerate() {
        let info = ClientInfo {
            name: format!("example-client-{}", i + 1),
            version: "1.0.0".to_string(),
        };
        let capabilities = ClientCapabilities::default();

        println!("\nInitializing client {}", i + 1);
        let init_result = client.initialize(info, capabilities).await?;
        println!("Client {} initialized: {:?}", i + 1, init_result);
    }

    // List tools for all clients
    for (i, client) in clients.iter_mut().enumerate() {
        let tools = client.list_tools(None).await?;
        println!("\nClient {} tools: {:?}", i + 1, tools);
    }

    println!("\n\n----------------------------------\n\n");

    // Wrap clients in Arc before spawning tasks
    let clients = Arc::new(clients);
    let mut handles = vec![];

    for i in 0..20 {
        let clients = Arc::clone(&clients);
        let handle = tokio::spawn(async move {
            // let mut rng = rand::thread_rng();
            let mut rng = rand::rngs::StdRng::from_entropy();
            tokio::time::sleep(Duration::from_millis(rng.gen_range(5..50))).await;

            // Randomly select an operation
            match rng.gen_range(0..4) {
                0 => {
                    println!("\n{i}: Listing tools for client 1 (stdio)");
                    match clients[0].list_tools(None).await {
                        Ok(tools) => {
                            println!("  {i}: -> Got tools, first one: {:?}", tools.tools.first())
                        }
                        Err(e) => println!("  {i}: -> Error: {}", e),
                    }
                }
                1 => {
                    println!("\n{i}: Calling tool for client 2 (stdio)");
                    match clients[1]
                        .call_tool("git_status", serde_json::json!({ "repo_path": "." }))
                        .await
                    {
                        Ok(result) => println!(
                            "  {i}: -> Tool execution result, is_error: {:?}",
                            result.is_error
                        ),
                        Err(e) => println!("  {i}: -> Error: {}", e),
                    }
                }
                2 => {
                    println!("\n{i}: Listing tools for client 3 (sse)");
                    match clients[2].list_tools(None).await {
                        Ok(tools) => {
                            println!("  {i}: -> Got tools, first one: {:?}", tools.tools.first())
                        }
                        Err(e) => println!("  {i}: -> Error: {}", e),
                    }
                }
                3 => {
                    println!("\n{i}: Calling tool for client 3 (sse)");
                    match clients[2]
                            .call_tool(
                                "echo_tool",
                                serde_json::json!({ "message": "Client with SSE transport - calling a tool" }),
                            )
                            .await
                        {
                        Ok(result) => println!("  {i}: -> Tool execution result, is_error: {:?}", result.is_error),
                        Err(e) => println!("  {i}: -> Error: {}", e),
                    }
                }
                _ => unreachable!(),
            }
            Ok::<(), Box<dyn std::error::Error + Send + Sync>>(())
        });
        handles.push(handle);
    }

    // Wait for all tasks to complete
    for handle in handles {
        handle.await.unwrap().unwrap();
    }

    Ok(())
<<<<<<< HEAD
=======
}

async fn create_stdio_client(
    _name: &str,
    _version: &str,
) -> Result<McpClient, Box<dyn std::error::Error>> {
    let transport = StdioTransport::new("uvx", vec!["mcp-server-git".to_string()], HashMap::new());
    Ok(McpClient::new(transport.start().await?))
}

async fn create_sse_client(
    _name: &str,
    _version: &str,
) -> Result<McpClient, Box<dyn std::error::Error>> {
    let transport = SseTransport::new("http://localhost:8000/sse", HashMap::new());
    Ok(McpClient::new(transport.start().await?))
>>>>>>> a258b76d
}<|MERGE_RESOLUTION|>--- conflicted
+++ resolved
@@ -18,17 +18,17 @@
         )
         .init();
 
-    let transport1 = StdioTransport::new("uvx", vec!["mcp-server-git".to_string()]);
+    let transport1 = StdioTransport::new("uvx", vec!["mcp-server-git".to_string()], HashMap::new());
     let handle1 = transport1.start().await?;
     let service1 = McpService::with_timeout(handle1, Duration::from_secs(30));
     let client1 = McpClient::new(service1);
 
-    let transport2 = StdioTransport::new("uvx", vec!["mcp-server-git".to_string()]);
+    let transport2 = StdioTransport::new("uvx", vec!["mcp-server-git".to_string()], HashMap::new());
     let handle2 = transport2.start().await?;
     let service2 = McpService::with_timeout(handle2, Duration::from_secs(30));
     let client2 = McpClient::new(service2);
 
-    let transport3 = SseTransport::new("http://localhost:8000/sse");
+    let transport3 = SseTransport::new("http://localhost:8000/sse", HashMap::new());
     let handle3 = transport3.start().await?;
     let service3 = McpService::with_timeout(handle3, Duration::from_secs(10));
     let client3 = McpClient::new(service3);
@@ -128,23 +128,4 @@
     }
 
     Ok(())
-<<<<<<< HEAD
-=======
-}
-
-async fn create_stdio_client(
-    _name: &str,
-    _version: &str,
-) -> Result<McpClient, Box<dyn std::error::Error>> {
-    let transport = StdioTransport::new("uvx", vec!["mcp-server-git".to_string()], HashMap::new());
-    Ok(McpClient::new(transport.start().await?))
-}
-
-async fn create_sse_client(
-    _name: &str,
-    _version: &str,
-) -> Result<McpClient, Box<dyn std::error::Error>> {
-    let transport = SseTransport::new("http://localhost:8000/sse", HashMap::new());
-    Ok(McpClient::new(transport.start().await?))
->>>>>>> a258b76d
 }