use anyhow::Result;
use async_trait::async_trait;
<<<<<<< HEAD
use mcp_core::types::JsonRpcMessage;
=======
use mcp_core::protocol::JsonRpcMessage;
>>>>>>> e0f6aa75
use tokio::sync::mpsc::{Receiver, Sender};
use thiserror::Error;

/// Errors related to reading from a transport
#[derive(Debug, Error)]
pub enum ReadError {
    #[error("Invalid JSON message: {0}")]
    InvalidMessage(String),
    #[error("Transport connection was closed")]
    TransportClosed,
    #[error("Child process terminated: {0}")]
    ChildTerminated(String),
    #[error("Unknown read error: {0}")]
    Unknown(String),
}

/// Errors related to writing to a transport
#[derive(Debug, Error)]
pub enum WriteError {
    #[error("Failed to serialize message: {0}")]
    SerializationError(String),
    #[error("Transport write channel was closed")]
    TransportClosed,
    #[error("Unknown write error: {0}")]
    Unknown(String),
}

/// Errors related to establishing a transport connection
#[derive(Debug, Error)]
pub enum ConnectError {
    #[error("Failed to spawn child process: {0}")]
    SpawnError(String),
    #[error("Unsupported transport configuration")]
    UnsupportedConfiguration,
    #[error("Unknown connection error: {0}")]
    Unknown(String),
}


// Stream types for consistent interface
pub type ReadStream = Receiver<Result<JsonRpcMessage, ReadError>>;
pub type WriteStream = Sender<Result<JsonRpcMessage, WriteError>>;


// Common trait for transport implementations
#[async_trait]
pub trait Transport {
    async fn connect(&self) -> Result<(ReadStream, WriteStream), ConnectError>;
}<|MERGE_RESOLUTION|>--- conflicted
+++ resolved
@@ -1,12 +1,8 @@
 use anyhow::Result;
 use async_trait::async_trait;
-<<<<<<< HEAD
-use mcp_core::types::JsonRpcMessage;
-=======
 use mcp_core::protocol::JsonRpcMessage;
->>>>>>> e0f6aa75
+use thiserror::Error;
 use tokio::sync::mpsc::{Receiver, Sender};
-use thiserror::Error;
 
 /// Errors related to reading from a transport
 #[derive(Debug, Error)]
@@ -43,11 +39,9 @@
     Unknown(String),
 }
 
-
 // Stream types for consistent interface
 pub type ReadStream = Receiver<Result<JsonRpcMessage, ReadError>>;
 pub type WriteStream = Sender<Result<JsonRpcMessage, WriteError>>;
-
 
 // Common trait for transport implementations
 #[async_trait]
