mod commands;
mod configuration;
mod error;
mod logging;
mod routes;
mod state;

use clap::{Parser, Subcommand};

#[derive(Parser)]
#[command(author, version, about, long_about = None)]
#[command(propagate_version = true)]
struct Cli {
    #[command(subcommand)]
    command: Commands,
}

#[derive(Subcommand)]
enum Commands {
    /// Run the agent server
    Agent,
    /// Run the MCP server
    Mcp {
        /// Name of the MCP server type
        name: String,
    },
}

#[tokio::main]
async fn main() -> anyhow::Result<()> {
<<<<<<< HEAD
    // Initialize tracing for logging
    logging::setup_logging()?;
=======
    let cli = Cli::parse();
>>>>>>> d52e2e01

    match &cli.command {
        Commands::Agent => {
            commands::agent::run().await?;
        }
        Commands::Mcp { name } => {
            commands::mcp::run(name).await?;
        }
    }

    Ok(())
}<|MERGE_RESOLUTION|>--- conflicted
+++ resolved
@@ -28,12 +28,9 @@
 
 #[tokio::main]
 async fn main() -> anyhow::Result<()> {
-<<<<<<< HEAD
-    // Initialize tracing for logging
+    let cli = Cli::parse();
+
     logging::setup_logging()?;
-=======
-    let cli = Cli::parse();
->>>>>>> d52e2e01
 
     match &cli.command {
         Commands::Agent => {
